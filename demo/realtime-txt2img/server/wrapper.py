import io
import os
from typing import List

import PIL.Image
import requests
import torch
from diffusers import AutoencoderTiny, StableDiffusionPipeline

from streamdiffusion import StreamDiffusion
from streamdiffusion.image_utils import postprocess_image


def download_image(url: str):
    response = requests.get(url)
    image = PIL.Image.open(io.BytesIO(response.content))
    return image


class StreamDiffusionWrapper:
    def __init__(
        self,
        model_id: str,
        lcm_lora_id: str,
        vae_id: str,
        device: str,
        dtype: str,
        t_index_list: List[int],
        warmup: int,
        safety_checker: bool,
    ):
        self.device = device
        self.dtype = dtype
        self.prompt = ""
        self.batch_size = len(t_index_list)

        self.stream = self._load_model(
            model_id=model_id,
            lcm_lora_id=lcm_lora_id,
            vae_id=vae_id,
            t_index_list=t_index_list,
            warmup=warmup,
        )
<<<<<<< HEAD
        self.safety_checker = None
        if safety_checker:
            from transformers import CLIPFeatureExtractor
            from diffusers.pipelines.stable_diffusion.safety_checker import StableDiffusionSafetyChecker
            self.safety_checker = StableDiffusionSafetyChecker.from_pretrained(
                "CompVis/stable-diffusion-safety-checker").to(self.device)
            self.feature_extractor = CLIPFeatureExtractor.from_pretrained(
                "openai/clip-vit-base-patch32")
            self.nsfw_fallback_img = PIL.Image.new(
                "RGB", (512, 512), (0, 0, 0))
=======
        self.stream.prepare("")
>>>>>>> ac4b2482

    def _load_model(
        self,
        model_id: str,
        lcm_lora_id: str,
        vae_id: str,
        t_index_list: List[int],
        warmup: int,
    ):
        if os.path.exists(model_id):
            pipe: StableDiffusionPipeline = StableDiffusionPipeline.from_single_file(model_id).to(
                device=self.device, dtype=self.dtype
            )
        else:
            pipe: StableDiffusionPipeline = StableDiffusionPipeline.from_pretrained(model_id).to(
                device=self.device, dtype=self.dtype
            )

        stream = StreamDiffusion(
            pipe=pipe,
            t_index_list=t_index_list,
            torch_dtype=self.dtype,
            is_drawing=True,
        )
        stream.load_lcm_lora(lcm_lora_id)
        stream.fuse_lora()
        stream.vae = AutoencoderTiny.from_pretrained(vae_id).to(device=pipe.device, dtype=pipe.dtype)

        try:
            from streamdiffusion.acceleration.tensorrt import accelerate_with_tensorrt
            stream = accelerate_with_tensorrt(
                stream, "engines",
                max_batch_size=self.batch_size,
                engine_build_options={"build_static_batch": False}
            )
            print("TensorRT acceleration enabled.")
        except Exception:
            print("TensorRT acceleration has failed. Trying to use Stable Fast.")
            try:
                from streamdiffusion.acceleration.sfast import accelerate_with_stable_fast
                stream = accelerate_with_stable_fast(stream)
                print("StableFast acceleration enabled.")
            except Exception:
                print("StableFast acceleration has failed. Using normal mode.")
                pass


        stream.prepare(
            "",
            num_inference_steps=50,
            generator=torch.manual_seed(2),
        )

        # warmup
        for _ in range(warmup):
            start = torch.cuda.Event(enable_timing=True)
            end = torch.cuda.Event(enable_timing=True)

            start.record()
            stream.txt2img()
            end.record()

            torch.cuda.synchronize()

        return stream

    def __call__(self, prompt: str) -> PIL.Image.Image:
        if self.prompt != prompt:
            self.stream.update_prompt(prompt)
            self.prompt = prompt
            for i in range(self.batch_size):
                x_output = self.stream.txt2img()

<<<<<<< HEAD
            x_output = self.stream.txt2img()
            if i >= 3:
                image = postprocess_image(x_output, output_type="pil")[0]
                if self.safety_checker:
                    safety_checker_input = self.feature_extractor(
                        image, return_tensors="pt").to(self.device)
                    _, has_nsfw_concept = self.safety_checker(
                        images=x_output, clip_input=safety_checker_input.pixel_values.to(
                            self.dtype)
                    )
                    image = self.nsfw_fallback_img if has_nsfw_concept[0] else image
                images.append(image)
            end.record()

            torch.cuda.synchronize()
=======
        x_output = self.stream.txt2img()
        return postprocess_image(x_output, output_type="pil")[0]
>>>>>>> ac4b2482



if __name__ == "__main__":
    wrapper = StreamDiffusionWrapper(10, 10)
    wrapper()<|MERGE_RESOLUTION|>--- conflicted
+++ resolved
@@ -41,20 +41,21 @@
             t_index_list=t_index_list,
             warmup=warmup,
         )
-<<<<<<< HEAD
         self.safety_checker = None
         if safety_checker:
             from transformers import CLIPFeatureExtractor
-            from diffusers.pipelines.stable_diffusion.safety_checker import StableDiffusionSafetyChecker
+            from diffusers.pipelines.stable_diffusion.safety_checker import (
+                StableDiffusionSafetyChecker,
+            )
+
             self.safety_checker = StableDiffusionSafetyChecker.from_pretrained(
-                "CompVis/stable-diffusion-safety-checker").to(self.device)
+                "CompVis/stable-diffusion-safety-checker"
+            ).to(self.device)
             self.feature_extractor = CLIPFeatureExtractor.from_pretrained(
-                "openai/clip-vit-base-patch32")
-            self.nsfw_fallback_img = PIL.Image.new(
-                "RGB", (512, 512), (0, 0, 0))
-=======
+                "openai/clip-vit-base-patch32"
+            )
+            self.nsfw_fallback_img = PIL.Image.new("RGB", (512, 512), (0, 0, 0))
         self.stream.prepare("")
->>>>>>> ac4b2482
 
     def _load_model(
         self,
@@ -65,13 +66,13 @@
         warmup: int,
     ):
         if os.path.exists(model_id):
-            pipe: StableDiffusionPipeline = StableDiffusionPipeline.from_single_file(model_id).to(
-                device=self.device, dtype=self.dtype
-            )
+            pipe: StableDiffusionPipeline = StableDiffusionPipeline.from_single_file(
+                model_id
+            ).to(device=self.device, dtype=self.dtype)
         else:
-            pipe: StableDiffusionPipeline = StableDiffusionPipeline.from_pretrained(model_id).to(
-                device=self.device, dtype=self.dtype
-            )
+            pipe: StableDiffusionPipeline = StableDiffusionPipeline.from_pretrained(
+                model_id
+            ).to(device=self.device, dtype=self.dtype)
 
         stream = StreamDiffusion(
             pipe=pipe,
@@ -81,26 +82,32 @@
         )
         stream.load_lcm_lora(lcm_lora_id)
         stream.fuse_lora()
-        stream.vae = AutoencoderTiny.from_pretrained(vae_id).to(device=pipe.device, dtype=pipe.dtype)
+        stream.vae = AutoencoderTiny.from_pretrained(vae_id).to(
+            device=pipe.device, dtype=pipe.dtype
+        )
 
         try:
             from streamdiffusion.acceleration.tensorrt import accelerate_with_tensorrt
+
             stream = accelerate_with_tensorrt(
-                stream, "engines",
+                stream,
+                "engines",
                 max_batch_size=self.batch_size,
-                engine_build_options={"build_static_batch": False}
+                engine_build_options={"build_static_batch": False},
             )
             print("TensorRT acceleration enabled.")
         except Exception:
             print("TensorRT acceleration has failed. Trying to use Stable Fast.")
             try:
-                from streamdiffusion.acceleration.sfast import accelerate_with_stable_fast
+                from streamdiffusion.acceleration.sfast import (
+                    accelerate_with_stable_fast,
+                )
+
                 stream = accelerate_with_stable_fast(stream)
                 print("StableFast acceleration enabled.")
             except Exception:
                 print("StableFast acceleration has failed. Using normal mode.")
                 pass
-
 
         stream.prepare(
             "",
@@ -128,27 +135,20 @@
             for i in range(self.batch_size):
                 x_output = self.stream.txt2img()
 
-<<<<<<< HEAD
-            x_output = self.stream.txt2img()
-            if i >= 3:
-                image = postprocess_image(x_output, output_type="pil")[0]
-                if self.safety_checker:
-                    safety_checker_input = self.feature_extractor(
-                        image, return_tensors="pt").to(self.device)
-                    _, has_nsfw_concept = self.safety_checker(
-                        images=x_output, clip_input=safety_checker_input.pixel_values.to(
-                            self.dtype)
-                    )
-                    image = self.nsfw_fallback_img if has_nsfw_concept[0] else image
-                images.append(image)
-            end.record()
+        x_output = self.stream.txt2img()
+        image = postprocess_image(x_output, output_type="pil")[0]
 
-            torch.cuda.synchronize()
-=======
-        x_output = self.stream.txt2img()
-        return postprocess_image(x_output, output_type="pil")[0]
->>>>>>> ac4b2482
+        if self.safety_checker:
+            safety_checker_input = self.feature_extractor(
+                image, return_tensors="pt"
+            ).to(self.device)
+            _, has_nsfw_concept = self.safety_checker(
+                images=x_output,
+                clip_input=safety_checker_input.pixel_values.to(self.dtype),
+            )
+            image = self.nsfw_fallback_img if has_nsfw_concept[0] else image
 
+        return image
 
 
 if __name__ == "__main__":

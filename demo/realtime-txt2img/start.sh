<<<<<<< HEAD
cd view && npm run build && cd ..
cd server && python3 main.py 
=======
pip install -r requirements.txt
cd view
npm start &
cd ../server
python3 main.py
>>>>>>> ac4b2482
<|MERGE_RESOLUTION|>--- conflicted
+++ resolved
@@ -1,10 +1,3 @@
-<<<<<<< HEAD
+pip install -r requirements.txt
 cd view && npm run build && cd ..
-cd server && python3 main.py 
-=======
-pip install -r requirements.txt
-cd view
-npm start &
-cd ../server
-python3 main.py
->>>>>>> ac4b2482
+cd server && python3 main.py 
import time

from typing import List, Optional, Union, Any, Dict, Tuple, Literal

import numpy as np
import PIL.Image
import torch
from diffusers import LCMScheduler, StableDiffusionPipeline, StableDiffusionXLPipeline, DiffusionPipeline
from diffusers.image_processor import VaeImageProcessor
from diffusers.pipelines.stable_diffusion.pipeline_stable_diffusion_img2img import (
    retrieve_latents,
)

from streamdiffusion.image_filter import SimilarImageFilter

class StreamDiffusion:
    def __init__(
        self,
<<<<<<< HEAD
        pipe: Optional[StableDiffusionPipeline],
=======
        pipe: DiffusionPipeline,
>>>>>>> 083f69a2
        t_index_list: List[int],
        torch_dtype: torch.dtype = torch.float16,
        width: int = 512,
        height: int = 512,
        do_add_noise: bool = True,
        use_denoising_batch: bool = True,
        frame_buffer_size: int = 1,
        cfg_type: Literal["none", "full", "self", "initialize"] = "self",
        device: Optional[str] = None,
        vae_scale_factor: Optional[int] = 8
    ) -> None:

        # optional arguments
        self.device = pipe.device if pipe else device
        self.vae_scale_factor = pipe.vae_scale_factor if pipe else vae_scale_factor

        self.dtype = torch_dtype
        self.generator = None

        self.timer_event = getattr(torch, str(self.device).split(':', 1)[0])

        self.height = height
        self.width = width

        self.latent_height = int(height // pipe.vae_scale_factor)
        self.latent_width = int(width // pipe.vae_scale_factor)

        self.frame_bff_size = frame_buffer_size
        self.denoising_steps_num = len(t_index_list)

        self.cfg_type = cfg_type

        if use_denoising_batch:
            self.batch_size = self.denoising_steps_num * frame_buffer_size
            if self.cfg_type == "initialize":
                self.trt_unet_batch_size = (
                    self.denoising_steps_num + 1
                ) * self.frame_bff_size
            elif self.cfg_type == "full":
                self.trt_unet_batch_size = (
                    2 * self.denoising_steps_num * self.frame_bff_size
                )
            else:
                self.trt_unet_batch_size = self.denoising_steps_num * frame_buffer_size
        else:
            self.trt_unet_batch_size = self.frame_bff_size
            self.batch_size = frame_buffer_size

        self.t_list = t_index_list

        self.do_add_noise = do_add_noise
        self.use_denoising_batch = use_denoising_batch

        self.similar_image_filter = False
        self.similar_filter = SimilarImageFilter()
        self.prev_image_result = None

        self.image_processor = VaeImageProcessor(self.vae_scale_factor)
        self.inference_time_ema = 0

        # check if sd pipeline instance provided
        if pipe:

<<<<<<< HEAD
            # save pipe
            self.pipe = pipe

            # save pipeline components
            self.vae = pipe.vae
            self.unet = pipe.unet
            self.text_encoder = pipe.text_encoder
            self.scheduler = LCMScheduler.from_config(self.pipe.scheduler.config)
=======
        self.scheduler = LCMScheduler.from_config(self.pipe.scheduler.config)
        self.text_encoder = pipe.text_encoder
        self.unet = pipe.unet
        self.vae = pipe.vae
        
        self.inference_time_ema = 0
>>>>>>> 083f69a2

        self.sdxl = type(self.pipe) is StableDiffusionXLPipeline

    def load_lcm_lora(
        self,
        pretrained_model_name_or_path_or_dict: Union[
            str, Dict[str, torch.Tensor]
        ] = "latent-consistency/lcm-lora-sdv1-5",
        adapter_name: Optional[Any] = None,
        **kwargs,
    ) -> None:

        if not self.pipe:
            raise Exception("No pipeline")

        self.pipe.load_lora_weights(
            pretrained_model_name_or_path_or_dict, adapter_name, **kwargs
        )

    def load_lora(
        self,
        pretrained_lora_model_name_or_path_or_dict: Union[str, Dict[str, torch.Tensor]],
        adapter_name: Optional[Any] = None,
        **kwargs,
    ) -> None:

        if not self.pipe:
            raise Exception("No pipeline")

        self.pipe.load_lora_weights(
            pretrained_lora_model_name_or_path_or_dict, adapter_name, **kwargs
        )

    def fuse_lora(
        self,
        fuse_unet: bool = True,
        fuse_text_encoder: bool = True,
        lora_scale: float = 1.0,
        safe_fusing: bool = False,
    ) -> None:

        if not self.pipe:
            raise Exception("No pipeline")

        self.pipe.fuse_lora(
            fuse_unet=fuse_unet,
            fuse_text_encoder=fuse_text_encoder,
            lora_scale=lora_scale,
            safe_fusing=safe_fusing,
        )

    def enable_similar_image_filter(self, threshold: float = 0.98, max_skip_frame: float = 10) -> None:
        self.similar_image_filter = True
        self.similar_filter.set_threshold(threshold)
        self.similar_filter.set_max_skip_frame(max_skip_frame)

    def disable_similar_image_filter(self) -> None:
        self.similar_image_filter = False

    @torch.no_grad()
    def prepare(
        self,
        prompt: str,
        negative_prompt: str = "",
        num_inference_steps: int = 50,
        guidance_scale: float = 1.2,
        delta: float = 1.0,
        strength: float = 1.5,
        generator: Optional[torch.Generator] = torch.Generator(),
        seed: int = 2,
    ) -> None:
        self.generator = generator
        self.generator.manual_seed(seed)
        # initialize x_t_latent (it can be any random tensor)
        if self.denoising_steps_num > 1:
            self.x_t_latent_buffer = torch.zeros(
                (
                    (self.denoising_steps_num - 1) * self.frame_bff_size,
                    4,
                    self.latent_height,
                    self.latent_width,
                ),
                dtype=self.dtype,
                device=self.device,
            )
        else:
            self.x_t_latent_buffer = None

        if self.cfg_type == "none":
            self.guidance_scale = 1.0
        else:
            self.guidance_scale = guidance_scale
        self.delta = delta

        do_classifier_free_guidance = False
        if self.guidance_scale > 1.0:
            do_classifier_free_guidance = True

        encoder_output = self.pipe.encode_prompt(
            prompt=prompt,
            negative_prompt=negative_prompt,
            device=self.device,
            num_images_per_prompt=1,
            do_classifier_free_guidance=do_classifier_free_guidance,
        )
        self.prompt_embeds = encoder_output[0].repeat(self.batch_size, 1, 1)

        if self.sdxl:
            self.add_text_embeds = encoder_output[2]
            original_size = (self.height, self.width)
            crops_coords_top_left = (0, 0)
            target_size = (self.height, self.width)
            text_encoder_projection_dim = int(self.add_text_embeds.shape[-1])
            self.add_time_ids = self._get_add_time_ids(
                original_size,
                crops_coords_top_left,
                target_size,
                dtype=encoder_output[0].dtype,
                text_encoder_projection_dim=text_encoder_projection_dim,
            )

        if self.use_denoising_batch and self.cfg_type == "full":
            uncond_prompt_embeds = encoder_output[1].repeat(self.batch_size, 1, 1)
        elif self.cfg_type == "initialize":
            uncond_prompt_embeds = encoder_output[1].repeat(self.frame_bff_size, 1, 1)

        if self.guidance_scale > 1.0 and (
            self.cfg_type == "initialize" or self.cfg_type == "full"
        ):
            self.prompt_embeds = torch.cat(
                [uncond_prompt_embeds, self.prompt_embeds], dim=0
            )

        self.scheduler.set_timesteps(num_inference_steps, self.device, strength=strength)
        self.timesteps = self.scheduler.timesteps.to(self.device)

        # make sub timesteps list based on the indices in the t_list list and the values in the timesteps list
        self.sub_timesteps = []
        for t in self.t_list:
            self.sub_timesteps.append(self.timesteps[t])

        sub_timesteps_tensor = torch.tensor(
            self.sub_timesteps, dtype=torch.long, device=self.device
        )
        self.sub_timesteps_tensor = torch.repeat_interleave(
            sub_timesteps_tensor,
            repeats=self.frame_bff_size if self.use_denoising_batch else 1,
            dim=0,
        )

        self.init_noise = torch.randn(
            (self.batch_size, 4, self.latent_height, self.latent_width),
            generator=generator,
        ).to(device=self.device, dtype=self.dtype)

        self.stock_noise = torch.zeros_like(self.init_noise)

        c_skip_list = []
        c_out_list = []
        for timestep in self.sub_timesteps:
            c_skip, c_out = self.scheduler.get_scalings_for_boundary_condition_discrete(
                timestep
            )
            c_skip_list.append(c_skip)
            c_out_list.append(c_out)

        self.c_skip = (
            torch.stack(c_skip_list)
            .view(len(self.t_list), 1, 1, 1)
            .to(dtype=self.dtype, device=self.device)
        )
        self.c_out = (
            torch.stack(c_out_list)
            .view(len(self.t_list), 1, 1, 1)
            .to(dtype=self.dtype, device=self.device)
        )

        alpha_prod_t_sqrt_list = []
        beta_prod_t_sqrt_list = []
        for timestep in self.sub_timesteps:
            alpha_prod_t_sqrt = self.scheduler.alphas_cumprod[timestep].sqrt()
            beta_prod_t_sqrt = (1 - self.scheduler.alphas_cumprod[timestep]).sqrt()
            alpha_prod_t_sqrt_list.append(alpha_prod_t_sqrt)
            beta_prod_t_sqrt_list.append(beta_prod_t_sqrt)
        alpha_prod_t_sqrt = (
            torch.stack(alpha_prod_t_sqrt_list)
            .view(len(self.t_list), 1, 1, 1)
            .to(dtype=self.dtype, device=self.device)
        )
        beta_prod_t_sqrt = (
            torch.stack(beta_prod_t_sqrt_list)
            .view(len(self.t_list), 1, 1, 1)
            .to(dtype=self.dtype, device=self.device)
        )
        self.alpha_prod_t_sqrt = torch.repeat_interleave(
            alpha_prod_t_sqrt,
            repeats=self.frame_bff_size if self.use_denoising_batch else 1,
            dim=0,
        )
        self.beta_prod_t_sqrt = torch.repeat_interleave(
            beta_prod_t_sqrt,
            repeats=self.frame_bff_size if self.use_denoising_batch else 1,
            dim=0,
        )

    @torch.no_grad()
    def update_prompt(self, prompt: str) -> None:
        encoder_output = self.pipe.encode_prompt(
            prompt=prompt,
            device=self.device,
            num_images_per_prompt=1,
            do_classifier_free_guidance=False,
        )
        self.prompt_embeds = encoder_output[0].repeat(self.batch_size, 1, 1)

    def add_noise(
        self,
        original_samples: torch.Tensor,
        noise: torch.Tensor,
        t_index: int,
    ) -> torch.Tensor:
        noisy_samples = (
            self.alpha_prod_t_sqrt[t_index] * original_samples
            + self.beta_prod_t_sqrt[t_index] * noise
        )
        return noisy_samples

    def scheduler_step_batch(
        self,
        model_pred_batch: torch.Tensor,
        x_t_latent_batch: torch.Tensor,
        idx: Optional[int] = None,
    ) -> torch.Tensor:
        # TODO: use t_list to select beta_prod_t_sqrt
        if idx is None:
            F_theta = (
                x_t_latent_batch - self.beta_prod_t_sqrt * model_pred_batch
            ) / self.alpha_prod_t_sqrt
            denoised_batch = self.c_out * F_theta + self.c_skip * x_t_latent_batch
        else:
            F_theta = (
                x_t_latent_batch - self.beta_prod_t_sqrt[idx] * model_pred_batch
            ) / self.alpha_prod_t_sqrt[idx]
            denoised_batch = (
                self.c_out[idx] * F_theta + self.c_skip[idx] * x_t_latent_batch
            )

        return denoised_batch

    def unet_step(
        self,
        x_t_latent: torch.Tensor,
        t_list: Union[torch.Tensor, list[int]],
        added_cond_kwargs, 
        idx: Optional[int] = None, 
    ) -> Tuple[torch.Tensor, torch.Tensor]:
        if self.guidance_scale > 1.0 and (self.cfg_type == "initialize"):
            x_t_latent_plus_uc = torch.concat([x_t_latent[0:1], x_t_latent], dim=0)
            t_list = torch.concat([t_list[0:1], t_list], dim=0)
        elif self.guidance_scale > 1.0 and (self.cfg_type == "full"):
            x_t_latent_plus_uc = torch.concat([x_t_latent, x_t_latent], dim=0)
            t_list = torch.concat([t_list, t_list], dim=0)
        else:
            x_t_latent_plus_uc = x_t_latent

        model_pred = self.unet(
            x_t_latent_plus_uc,
            t_list,
            encoder_hidden_states=self.prompt_embeds,
            added_cond_kwargs=added_cond_kwargs,
            return_dict=False,
        )[0]
        if self.guidance_scale > 1.0 and (self.cfg_type == "initialize"):
            noise_pred_text = model_pred[1:]
            self.stock_noise = torch.concat(
                [model_pred[0:1], self.stock_noise[1:]], dim=0
            )  # ここコメントアウトでself out cfg
        elif self.guidance_scale > 1.0 and (self.cfg_type == "full"):
            noise_pred_uncond, noise_pred_text = model_pred.chunk(2)
        else:
            noise_pred_text = model_pred
        if self.guidance_scale > 1.0 and (
            self.cfg_type == "self" or self.cfg_type == "initialize"
        ):
            noise_pred_uncond = self.stock_noise * self.delta
        if self.guidance_scale > 1.0 and self.cfg_type != "none":
            model_pred = noise_pred_uncond + self.guidance_scale * (
                noise_pred_text - noise_pred_uncond
            )
        else:
            model_pred = noise_pred_text

        # compute the previous noisy sample x_t -> x_t-1
        if self.use_denoising_batch:
            denoised_batch = self.scheduler_step_batch(model_pred, x_t_latent, idx)
            if self.cfg_type == "self" or self.cfg_type == "initialize":
                scaled_noise = self.beta_prod_t_sqrt * self.stock_noise
                delta_x = self.scheduler_step_batch(model_pred, scaled_noise, idx)
                alpha_next = torch.concat(
                    [
                        self.alpha_prod_t_sqrt[1:],
                        torch.ones_like(self.alpha_prod_t_sqrt[0:1]),
                    ],
                    dim=0,
                )
                delta_x = alpha_next * delta_x
                beta_next = torch.concat(
                    [
                        self.beta_prod_t_sqrt[1:],
                        torch.ones_like(self.beta_prod_t_sqrt[0:1]),
                    ],
                    dim=0,
                )
                delta_x = delta_x / beta_next
                init_noise = torch.concat(
                    [self.init_noise[1:], self.init_noise[0:1]], dim=0
                )
                self.stock_noise = init_noise + delta_x

        else:
            # denoised_batch = self.scheduler.step(model_pred, t_list[0], x_t_latent).denoised
            denoised_batch = self.scheduler_step_batch(model_pred, x_t_latent, idx)

        return denoised_batch, model_pred

<<<<<<< HEAD
    def encode_image(self, image_tensors: torch.Tensor, add_init_noise: bool = True) -> torch.Tensor:
=======
    def _get_add_time_ids(
        self, original_size, crops_coords_top_left, target_size, dtype, text_encoder_projection_dim=None
    ):
        add_time_ids = list(original_size + crops_coords_top_left + target_size)

        passed_add_embed_dim = (
            self.unet.config.addition_time_embed_dim * len(add_time_ids) + text_encoder_projection_dim
        )
        expected_add_embed_dim = self.unet.add_embedding.linear_1.in_features

        if expected_add_embed_dim != passed_add_embed_dim:
            raise ValueError(
                f"Model expects an added time embedding vector of length {expected_add_embed_dim}, but a vector of {passed_add_embed_dim} was created. The model has an incorrect config. Please check `unet.config.time_embedding_type` and `text_encoder_2.config.projection_dim`."
            )

        add_time_ids = torch.tensor([add_time_ids], dtype=dtype)
        return add_time_ids

    def encode_image(self, image_tensors: torch.Tensor) -> torch.Tensor:
>>>>>>> 083f69a2
        image_tensors = image_tensors.to(
            device=self.device,
            dtype=self.vae.dtype,
        )
        img_latent = retrieve_latents(self.vae.encode(image_tensors), self.generator)
        img_latent = img_latent * self.vae.config.scaling_factor

        if add_init_noise:
            img_latent = self.add_noise(img_latent, self.init_noise[0], 0)

        return img_latent

    def decode_image(self, x_0_pred_out: torch.Tensor) -> torch.Tensor:               
        output_latent = self.vae.decode(
            x_0_pred_out / self.vae.config.scaling_factor, return_dict=False
        )[0]
        return output_latent

    def predict_x0_batch(self, x_t_latent: torch.Tensor) -> torch.Tensor:
        added_cond_kwargs = {}
        prev_latent_batch = self.x_t_latent_buffer
        if self.use_denoising_batch:
            t_list = self.sub_timesteps_tensor
            if self.denoising_steps_num > 1:
                x_t_latent = torch.cat((x_t_latent, prev_latent_batch), dim=0)
                self.stock_noise = torch.cat(
                    (self.init_noise[0:1], self.stock_noise[:-1]), dim=0
                )
            if self.sdxl:
                added_cond_kwargs = {"text_embeds": self.add_text_embeds.to(self.device), "time_ids": self.add_time_ids.to(self.device)}

            x_t_latent = x_t_latent.to(self.device)
            t_list = t_list.to(self.device)
            x_0_pred_batch, model_pred = self.unet_step(x_t_latent, t_list, added_cond_kwargs=added_cond_kwargs)
            
            if self.denoising_steps_num > 1:
                x_0_pred_out = x_0_pred_batch[-1].unsqueeze(0)
                if self.do_add_noise:
                    self.x_t_latent_buffer = (
                        self.alpha_prod_t_sqrt[1:] * x_0_pred_batch[:-1]
                        + self.beta_prod_t_sqrt[1:] * self.init_noise[1:]
                    )
                else:
                    self.x_t_latent_buffer = (
                        self.alpha_prod_t_sqrt[1:] * x_0_pred_batch[:-1]
                    )
            else:
                x_0_pred_out = x_0_pred_batch
                self.x_t_latent_buffer = None
        else:
            self.init_noise = x_t_latent
            for idx, t in enumerate(self.sub_timesteps_tensor):
                t = t.view(
                    1,
                ).repeat(
                    self.frame_bff_size,
                )
                if self.sdxl:
                    added_cond_kwargs = {"text_embeds": self.add_text_embeds.to(self.device), "time_ids": self.add_time_ids.to(self.device)}
                x_0_pred, model_pred = self.unet_step(x_t_latent, t, idx=idx, added_cond_kwargs=added_cond_kwargs)
                if idx < len(self.sub_timesteps_tensor) - 1:
                    if self.do_add_noise:
                        x_t_latent = self.alpha_prod_t_sqrt[
                            idx + 1
                        ] * x_0_pred + self.beta_prod_t_sqrt[
                            idx + 1
                        ] * torch.randn_like(
                            x_0_pred, device=self.device, dtype=self.dtype
                        )
                    else:
                        x_t_latent = self.alpha_prod_t_sqrt[idx + 1] * x_0_pred
            x_0_pred_out = x_0_pred
        return x_0_pred_out

    @torch.no_grad()
    def __call__(
        self,
        x: Union[torch.Tensor, PIL.Image.Image, np.ndarray] = None,
        decode_output: bool = True
    ) -> torch.Tensor:

        start = self.timer_event.Event(enable_timing=True)
        end = self.timer_event.Event(enable_timing=True)
        start.record()

        # pre process
        x = self.image_processor.preprocess(x, self.height, self.width).to(
            device=self.device, dtype=self.dtype
        )

        # similarity filter
        if self.similar_image_filter:
            x = self.similar_filter(x)
            if x is None:
                time.sleep(self.inference_time_ema)
                return self.prev_image_result

        # encode with VAE
        x_t_latent = self.encode_image(x)

        # diffusion
        x_0_pred_out = self.predict_x0_batch(x_t_latent)

        # check if output should be decoded
        if decode_output:

            # decode with VAE
            x_output = self.decode_image(x_0_pred_out).detach().clone()

        else:

            # detach tensor without decoding
            x_output = x_0_pred_out

        self.prev_image_result = x_output
        end.record()
        self.timer_event.synchronize()
        inference_time = start.elapsed_time(end) / 1000
        self.inference_time_ema = 0.9 * self.inference_time_ema + 0.1 * inference_time

        return x_output

    @torch.no_grad()
    def txt2img(self, batch_size: int = 1) -> torch.Tensor:
        x_0_pred_out = self.predict_x0_batch(
            torch.randn((batch_size, 4, self.latent_height, self.latent_width)).to(
                device=self.device, dtype=self.dtype
            )
        )
        x_output = self.decode_image(x_0_pred_out).detach().clone()
        return x_output

    def txt2img_sd_turbo(self, batch_size: int = 1) -> torch.Tensor:
        x_t_latent = torch.randn(
            (batch_size, 4, self.latent_height, self.latent_width),
            device=self.device,
            dtype=self.dtype,
        )
        model_pred = self.unet(
            x_t_latent,
            self.sub_timesteps_tensor,
            encoder_hidden_states=self.prompt_embeds,
            return_dict=False,
        )[0]
        x_0_pred_out = (
            x_t_latent - self.beta_prod_t_sqrt * model_pred
        ) / self.alpha_prod_t_sqrt
        return self.decode_image(x_0_pred_out)

    @staticmethod
    def slerp(v1, v2, t, DOT_THR=0.9995, zdim=-1):
        """SLERP for pytorch tensors interpolating `v1` to `v2` with scale of `t`.

        `DOT_THR` determines when the vectors are too close to parallel.
            If they are too close, then a regular linear interpolation is used.

        `zdim` is the feature dimension over which to compute norms and find angles.
            For example: if a sequence of 5 vectors is input with shape [5, 768]
            Then `zdim = 1` or `zdim = -1` computes SLERP along the feature dim of 768.

        Theory Reference:
        https://splines.readthedocs.io/en/latest/rotation/slerp.html
        PyTorch reference:
        https://discuss.pytorch.org/t/help-regarding-slerp-function-for-generative-model-sampling/32475/3
        Numpy reference:
        https://gist.github.com/dvschultz/3af50c40df002da3b751efab1daddf2c
        """

        # take the dot product between normalized vectors
        v1_norm = v1 / torch.norm(v1, dim=zdim, keepdim=True)
        v2_norm = v2 / torch.norm(v2, dim=zdim, keepdim=True)
        dot = (v1_norm * v2_norm).sum(zdim)

        # if the vectors are too close, return a simple linear interpolation
        if (torch.abs(dot) > DOT_THR).any():
            print(f'warning: v1 and v2 close to parallel, using linear interpolation instead.')
            res = (1 - t) * v1 + t * v2

        # else apply SLERP
        else:
            # compute the angle terms we need
            theta = torch.acos(dot)
            theta_t = theta * t
            sin_theta = torch.sin(theta)
            sin_theta_t = torch.sin(theta_t)

            # compute the sine scaling terms for the vectors
            s1 = torch.sin(theta - theta_t) / sin_theta
            s2 = sin_theta_t / sin_theta

            # interpolate the vectors
            res = (s1.unsqueeze(zdim) * v1) + (s2.unsqueeze(zdim) * v2)

        return res<|MERGE_RESOLUTION|>--- conflicted
+++ resolved
@@ -13,14 +13,11 @@
 
 from streamdiffusion.image_filter import SimilarImageFilter
 
+
 class StreamDiffusion:
     def __init__(
         self,
-<<<<<<< HEAD
-        pipe: Optional[StableDiffusionPipeline],
-=======
-        pipe: DiffusionPipeline,
->>>>>>> 083f69a2
+        pipe: Optional[DiffusionPipeline],
         t_index_list: List[int],
         torch_dtype: torch.dtype = torch.float16,
         width: int = 512,
@@ -84,7 +81,6 @@
         # check if sd pipeline instance provided
         if pipe:
 
-<<<<<<< HEAD
             # save pipe
             self.pipe = pipe
 
@@ -93,14 +89,6 @@
             self.unet = pipe.unet
             self.text_encoder = pipe.text_encoder
             self.scheduler = LCMScheduler.from_config(self.pipe.scheduler.config)
-=======
-        self.scheduler = LCMScheduler.from_config(self.pipe.scheduler.config)
-        self.text_encoder = pipe.text_encoder
-        self.unet = pipe.unet
-        self.vae = pipe.vae
-        
-        self.inference_time_ema = 0
->>>>>>> 083f69a2
 
         self.sdxl = type(self.pipe) is StableDiffusionXLPipeline
 
@@ -354,8 +342,8 @@
         self,
         x_t_latent: torch.Tensor,
         t_list: Union[torch.Tensor, list[int]],
-        added_cond_kwargs, 
-        idx: Optional[int] = None, 
+        added_cond_kwargs,
+        idx: Optional[int] = None,
     ) -> Tuple[torch.Tensor, torch.Tensor]:
         if self.guidance_scale > 1.0 and (self.cfg_type == "initialize"):
             x_t_latent_plus_uc = torch.concat([x_t_latent[0:1], x_t_latent], dim=0)
@@ -373,6 +361,7 @@
             added_cond_kwargs=added_cond_kwargs,
             return_dict=False,
         )[0]
+
         if self.guidance_scale > 1.0 and (self.cfg_type == "initialize"):
             noise_pred_text = model_pred[1:]
             self.stock_noise = torch.concat(
@@ -426,9 +415,6 @@
 
         return denoised_batch, model_pred
 
-<<<<<<< HEAD
-    def encode_image(self, image_tensors: torch.Tensor, add_init_noise: bool = True) -> torch.Tensor:
-=======
     def _get_add_time_ids(
         self, original_size, crops_coords_top_left, target_size, dtype, text_encoder_projection_dim=None
     ):
@@ -447,8 +433,7 @@
         add_time_ids = torch.tensor([add_time_ids], dtype=dtype)
         return add_time_ids
 
-    def encode_image(self, image_tensors: torch.Tensor) -> torch.Tensor:
->>>>>>> 083f69a2
+    def encode_image(self, image_tensors: torch.Tensor, add_init_noise: bool = True) -> torch.Tensor:
         image_tensors = image_tensors.to(
             device=self.device,
             dtype=self.vae.dtype,
@@ -461,7 +446,7 @@
 
         return img_latent
 
-    def decode_image(self, x_0_pred_out: torch.Tensor) -> torch.Tensor:               
+    def decode_image(self, x_0_pred_out: torch.Tensor) -> torch.Tensor:
         output_latent = self.vae.decode(
             x_0_pred_out / self.vae.config.scaling_factor, return_dict=False
         )[0]
@@ -470,6 +455,7 @@
     def predict_x0_batch(self, x_t_latent: torch.Tensor) -> torch.Tensor:
         added_cond_kwargs = {}
         prev_latent_batch = self.x_t_latent_buffer
+
         if self.use_denoising_batch:
             t_list = self.sub_timesteps_tensor
             if self.denoising_steps_num > 1:
@@ -483,7 +469,7 @@
             x_t_latent = x_t_latent.to(self.device)
             t_list = t_list.to(self.device)
             x_0_pred_batch, model_pred = self.unet_step(x_t_latent, t_list, added_cond_kwargs=added_cond_kwargs)
-            
+
             if self.denoising_steps_num > 1:
                 x_0_pred_out = x_0_pred_batch[-1].unsqueeze(0)
                 if self.do_add_noise:
@@ -521,6 +507,7 @@
                     else:
                         x_t_latent = self.alpha_prod_t_sqrt[idx + 1] * x_0_pred
             x_0_pred_out = x_0_pred
+
         return x_0_pred_out
 
     @torch.no_grad()

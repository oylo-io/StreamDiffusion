--- conflicted
+++ resolved
@@ -116,12 +116,12 @@
             Whether to use safety checker or not, by default False.
         """
         self.sd_turbo = "turbo" in model_id_or_path
-        
+
         if sdxl is None:
             self.sdxl = "xl" in model_id_or_path
         else:
             self.sdxl = sdxl
-        
+
         self.default_tiny_vae = "madebyollin/taesdxl" if self.sdxl else "madebyollin/taesd"
 
         if mode == "txt2img":
@@ -172,7 +172,7 @@
             seed=seed,
             engine_dir=engine_dir,
         )
-        
+
         if hasattr(self.stream.unet, 'config'):
             self.stream.unet.config.addition_embed_type = None
 
@@ -235,8 +235,8 @@
         Union[Image.Image, List[Image.Image]]
             The generated image.
         """
-        if self.mode == "img2img":         
-            return self.img2img(image, prompt)            
+        if self.mode == "img2img":
+            return self.img2img(image, prompt)
         else:
             return self.txt2img(prompt)
 
@@ -487,9 +487,8 @@
                 )
             else:
                 stream.vae = AutoencoderTiny.from_pretrained(self.default_tiny_vae).to(
-                    device=pipe.device, dtype=pipe.dtype            
+                    device=pipe.device, dtype=pipe.dtype
                 )
-<<<<<<< HEAD
         if self.device == "mps":
             print("Currently acceleration is not available on mps device. Using normal mode instead.")
         else:
@@ -507,87 +506,6 @@
                     from streamdiffusion.acceleration.tensorrt.engine import (
                         AutoencoderKLEngine,
                         UNet2DConditionModelEngine,
-=======
-                
-        try:
-            if acceleration == "xformers":
-                stream.pipe.enable_xformers_memory_efficient_attention()
-            if acceleration == "tensorrt":
-                from polygraphy import cuda
-                from streamdiffusion.acceleration.tensorrt import (
-                    TorchVAEEncoder,
-                    compile_unet,
-                    compile_vae_decoder,
-                    compile_vae_encoder,
-                )
-                from streamdiffusion.acceleration.tensorrt.engine import (
-                    AutoencoderKLEngine,
-                    UNet2DConditionModelEngine,
-                )
-                from streamdiffusion.acceleration.tensorrt.models import (
-                    VAE,
-                    UNet,
-                    VAEEncoder,
-                )
-
-                def create_prefix(
-                    model_id_or_path: str,
-                    max_batch_size: int,
-                    min_batch_size: int,
-                ):
-                    maybe_path = Path(model_id_or_path)
-                    if maybe_path.exists():
-                        return f"{maybe_path.stem}--lcm_lora-{use_lcm_lora}--tiny_vae-{use_tiny_vae}--max_batch-{max_batch_size}--min_batch-{min_batch_size}--mode-{self.mode}"
-                    else:
-                        return f"{model_id_or_path}--lcm_lora-{use_lcm_lora}--tiny_vae-{use_tiny_vae}--max_batch-{max_batch_size}--min_batch-{min_batch_size}--mode-{self.mode}"
-
-                engine_dir = Path(engine_dir)
-                unet_path = os.path.join(
-                    engine_dir,
-                    create_prefix(
-                        model_id_or_path=model_id_or_path,
-                        max_batch_size=stream.trt_unet_batch_size,
-                        min_batch_size=stream.trt_unet_batch_size,
-                    ),
-                    "unet.engine",
-                )
-                vae_encoder_path = os.path.join(
-                    engine_dir,
-                    create_prefix(
-                        model_id_or_path=model_id_or_path,
-                        max_batch_size=self.batch_size
-                        if self.mode == "txt2img"
-                        else stream.frame_bff_size,
-                        min_batch_size=self.batch_size
-                        if self.mode == "txt2img"
-                        else stream.frame_bff_size,
-                    ),
-                    "vae_encoder.engine",
-                )
-                vae_decoder_path = os.path.join(
-                    engine_dir,
-                    create_prefix(
-                        model_id_or_path=model_id_or_path,
-                        max_batch_size=self.batch_size
-                        if self.mode == "txt2img"
-                        else stream.frame_bff_size,
-                        min_batch_size=self.batch_size
-                        if self.mode == "txt2img"
-                        else stream.frame_bff_size,
-                    ),
-                    "vae_decoder.engine",
-                )
-
-                if not os.path.exists(unet_path):
-                    os.makedirs(os.path.dirname(unet_path), exist_ok=True)
-                    unet_model = UNet(
-                        fp16=True,
-                        device=stream.device,
-                        max_batch_size=stream.trt_unet_batch_size,
-                        min_batch_size=stream.trt_unet_batch_size,
-                        embedding_dim=stream.text_encoder.config.hidden_size,
-                        unet_dim=stream.unet.config.in_channels,
->>>>>>> 083f69a2
                     )
                     from streamdiffusion.acceleration.tensorrt.models import (
                         VAE,
